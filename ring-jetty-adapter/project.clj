<<<<<<< HEAD
(defproject ring/ring-jetty-adapter "0.2.6"
  :description "Ring Jetty adapter."
  :url "http://github.com/mmcgrana/ring"
  :dependencies [[ring/ring-core "0.2.6"]
                 [ring/ring-servlet "0.2.6"]
=======
(defproject ring/ring-jetty-adapter "0.3.0-beta1"
  :description "Ring Jetty adapter."
  :url "http://github.com/mmcgrana/ring"
  :dependencies [[ring/ring-core "0.3.0-beta1"]
                 [ring/ring-servlet "0.3.0-beta1"]
>>>>>>> 720c6772
                 [org.mortbay.jetty/jetty "6.1.14"]
                 [org.mortbay.jetty/jetty-util "6.1.14"]]
  :dev-dependencies [[lein-clojars "0.6.0"]])<|MERGE_RESOLUTION|>--- conflicted
+++ resolved
@@ -1,16 +1,8 @@
-<<<<<<< HEAD
-(defproject ring/ring-jetty-adapter "0.2.6"
-  :description "Ring Jetty adapter."
-  :url "http://github.com/mmcgrana/ring"
-  :dependencies [[ring/ring-core "0.2.6"]
-                 [ring/ring-servlet "0.2.6"]
-=======
 (defproject ring/ring-jetty-adapter "0.3.0-beta1"
   :description "Ring Jetty adapter."
   :url "http://github.com/mmcgrana/ring"
   :dependencies [[ring/ring-core "0.3.0-beta1"]
                  [ring/ring-servlet "0.3.0-beta1"]
->>>>>>> 720c6772
                  [org.mortbay.jetty/jetty "6.1.14"]
                  [org.mortbay.jetty/jetty-util "6.1.14"]]
   :dev-dependencies [[lein-clojars "0.6.0"]])